--- conflicted
+++ resolved
@@ -24,9 +24,5 @@
   spec.add_development_dependency 'dotenv'
 
   spec.add_dependency 'aws-sdk-core', '~> 2'
-<<<<<<< HEAD
   spec.add_dependency 'concurrent-ruby'
-=======
-  spec.add_dependency 'celluloid', '~> 0.17'
->>>>>>> 087b1756
 end