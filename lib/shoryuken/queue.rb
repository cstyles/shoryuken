module Shoryuken
  class Queue
    include Util

    FIFO_ATTR               = 'FifoQueue'
    MESSAGE_GROUP_ID        = 'ShoryukenMessage'
    VISIBILITY_TIMEOUT_ATTR = 'VisibilityTimeout'

    attr_accessor :name, :client, :url

    def initialize(client, name_or_url)
      self.client = client
<<<<<<< HEAD
      set_name_and_url(name_or_url)
=======
      self.url    = client.get_queue_url(queue_name: name).queue_url
    rescue Aws::SQS::Errors::NonExistentQueue => ex
      raise ex, "The specified queue #{name} does not exist."
>>>>>>> e3573a44
    end

    def visibility_timeout
      queue_attributes.attributes[VISIBILITY_TIMEOUT_ATTR].to_i
    end

    def delete_messages(options)
      client.delete_message_batch(
        options.merge(queue_url: url)
      ).failed.any? do |failure|
        logger.error do
          "Could not delete #{failure.id}, code: '#{failure.code}', message: '#{failure.message}', sender_fault: #{failure.sender_fault}"
        end
      end
    end

    def send_message(options)
      options = sanitize_message!(options).merge(queue_url: url)

      Shoryuken.client_middleware.invoke(options) do
        client.send_message(options)
      end
    end

    def send_messages(options)
      client.send_message_batch(sanitize_messages!(options).merge(queue_url: url))
    end

    def receive_messages(options)
      client.receive_message(options.merge(queue_url: url)).messages.map { |m| Message.new(client, self, m) }
    end

    def fifo?
      @_fifo ||= queue_attributes.attributes[FIFO_ATTR] == 'true'
    end

    private

    def set_name_and_url(name_or_url)
      if name_or_url.start_with?('https://sqs.')
        self.name = name_or_url.split('/').last
        self.url  = name_or_url
      else
        begin
          self.name = name_or_url
          self.url  = client.get_queue_url(queue_name: name_or_url).queue_url
        rescue Aws::SQS::Errors::NonExistentQueue => e
          raise e, "The specified queue '#{name}' does not exist."
        end
      end
    end

    def queue_attributes
      # Note: Retrieving all queue attributes as requesting `FifoQueue` on non-FIFO queue raises error.
      # See issue: https://github.com/aws/aws-sdk-ruby/issues/1350
      client.get_queue_attributes(queue_url: url, attribute_names: ['All'])
    end

    def sanitize_messages!(options)
      if options.is_a?(Array)
        entries = options.map.with_index do |m, index|
          { id: index.to_s }.merge(m.is_a?(Hash) ? m : { message_body: m })
        end

        options = { entries: entries }
      end

      options[:entries].each(&method(:sanitize_message!))

      options
    end

    def add_fifo_attributes!(options)
      return unless fifo?

      options[:message_group_id]         ||= MESSAGE_GROUP_ID
      options[:message_deduplication_id] ||= Digest::SHA256.hexdigest(options[:message_body].to_s)

      options
    end

    def sanitize_message!(options)
      options = { message_body: options } if options.is_a?(String)

      if (body = options[:message_body]).is_a?(Hash)
        options[:message_body] = JSON.dump(body)
      end

      add_fifo_attributes!(options)

      options
    end
  end
end<|MERGE_RESOLUTION|>--- conflicted
+++ resolved
@@ -10,13 +10,7 @@
 
     def initialize(client, name_or_url)
       self.client = client
-<<<<<<< HEAD
       set_name_and_url(name_or_url)
-=======
-      self.url    = client.get_queue_url(queue_name: name).queue_url
-    rescue Aws::SQS::Errors::NonExistentQueue => ex
-      raise ex, "The specified queue #{name} does not exist."
->>>>>>> e3573a44
     end
 
     def visibility_timeout
@@ -59,14 +53,15 @@
       if name_or_url.start_with?('https://sqs.')
         self.name = name_or_url.split('/').last
         self.url  = name_or_url
+
+        # Test if the supplied URL is valid
+        fifo?
       else
-        begin
-          self.name = name_or_url
-          self.url  = client.get_queue_url(queue_name: name_or_url).queue_url
-        rescue Aws::SQS::Errors::NonExistentQueue => e
-          raise e, "The specified queue '#{name}' does not exist."
-        end
+        self.name = name_or_url
+        self.url  = client.get_queue_url(queue_name: name_or_url).queue_url
       end
+    rescue Aws::Errors::NoSuchEndpointError, Aws::SQS::Errors::NonExistentQueue => ex
+      raise ex, "The specified queue #{name} does not exist."
     end
 
     def queue_attributes
