--- conflicted
+++ resolved
@@ -5,7 +5,6 @@
     FETCH_LIMIT = 10
 
     def fetch(queue, available_processors)
-<<<<<<< HEAD
       started_at = Time.now
 
       logger.debug { "Looking for new messages in '#{queue}'" }
@@ -14,32 +13,13 @@
         limit = available_processors > FETCH_LIMIT ? FETCH_LIMIT : available_processors
 
         sqs_msgs = Array(receive_messages(queue, limit))
-        logger.info { "Found #{sqs_msgs.size} messages for '#{queue.name}'" } if sqs_msgs.size > 0
+        logger.info { "Found #{sqs_msgs.size} messages for '#{queue.name}'" } unless sqs_msgs.empty?
         logger.debug { "Fetcher for '#{queue}' completed in #{elapsed(started_at)} ms" }
         sqs_msgs
       rescue => ex
         logger.error { "Error fetching message: #{ex}" }
         logger.error { ex.backtrace.first }
         []
-=======
-      watchdog('Fetcher#fetch died') do
-        started_at = Time.now
-
-        logger.debug { "Looking for new messages in '#{queue}'" }
-
-        begin
-          limit = available_processors > FETCH_LIMIT ? FETCH_LIMIT : available_processors
-
-          sqs_msgs = Array(receive_messages(queue, limit))
-          logger.info { "Found #{sqs_msgs.size} messages for '#{queue.name}'" } if !sqs_msgs.empty?
-          logger.debug { "Fetcher for '#{queue}' completed in #{elapsed(started_at)} ms" }
-          sqs_msgs
-        rescue => ex
-          logger.error { "Error fetching message: #{ex}" }
-          logger.error { ex.backtrace.first }
-          []
-        end
->>>>>>> 087b1756
       end
     end
 
