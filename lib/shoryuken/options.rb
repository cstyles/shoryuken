--- conflicted
+++ resolved
@@ -203,12 +203,12 @@
         defined?(Shoryuken::CLI)
       end
 
-      def cache_visiblity_timeout?
-        @@cache_visiblity_timeout
-      end
-
-      def cache_visiblity_timeout=(cache_visiblity_timeout)
-        @@cache_visiblity_timeout = cache_visiblity_timeout
+      def cache_visibility_timeout?
+        @@cache_visibility_timeout
+      end
+
+      def cache_visibility_timeout=(cache_visibility_timeout)
+        @@cache_visibility_timeout = cache_visibility_timeout
       end
 
       private
@@ -229,21 +229,6 @@
       def default_client_middleware
         Middleware::Chain.new
       end
-<<<<<<< HEAD
-=======
-
-      def server?
-        defined?(Shoryuken::CLI)
-      end
-
-      def cache_visibility_timeout?
-        @@cache_visibility_timeout
-      end
-
-      def cache_visibility_timeout=(cache_visibility_timeout)
-        @@cache_visibility_timeout = cache_visibility_timeout
-      end
->>>>>>> f01c31de
     end
   end
 end