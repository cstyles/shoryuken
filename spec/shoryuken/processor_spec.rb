require 'spec_helper'

RSpec.describe Shoryuken::Processor do
  let(:manager)   { double Shoryuken::Manager }
  let(:sqs_queue) { double Shoryuken::Queue, visibility_timeout: 30 }
  let(:queue)     { 'default' }

  let(:sqs_msg) do
    double(
      Shoryuken::Message,
      queue_url: queue,
      body: 'test',
      message_attributes: {},
      message_id: SecureRandom.uuid,
      receipt_handle: SecureRandom.uuid
    )
  end

  before do
    allow(manager).to receive(:async).and_return(manager)
    allow(manager).to receive(:real_thread)
    allow(Shoryuken::Client).to receive(:queues).with(queue).and_return(sqs_queue)
  end

  subject { described_class.new(queue, sqs_msg) }

  describe '#process' do
<<<<<<< HEAD
=======
    it 'parses the body into JSON' do
      TestWorker.get_shoryuken_options['body_parser'] = :json

      body = { 'test' => 'hi' }

      expect_any_instance_of(TestWorker).to receive(:perform).with(sqs_msg, body)

      allow(sqs_msg).to receive(:body).and_return(JSON.dump(body))

      subject.process
    end

    it 'parses the body calling the proc' do
      TestWorker.get_shoryuken_options['body_parser'] = proc { |sqs_msg| "*#{sqs_msg.body}*" }

      expect_any_instance_of(TestWorker).to receive(:perform).with(sqs_msg, '*test*')

      allow(sqs_msg).to receive(:body).and_return('test')

      subject.process
    end

    it 'parses the body as text' do
      TestWorker.get_shoryuken_options['body_parser'] = :text

      body = 'test'

      expect_any_instance_of(TestWorker).to receive(:perform).with(sqs_msg, body)

      allow(sqs_msg).to receive(:body).and_return(body)

      subject.process
    end

    it 'parses calling `.load`' do
      TestWorker.get_shoryuken_options['body_parser'] = Class.new do
        def self.load(*args)
          JSON.load(*args)
        end
      end

      body = { 'test' => 'hi' }

      expect_any_instance_of(TestWorker).to receive(:perform).with(sqs_msg, body)

      allow(sqs_msg).to receive(:body).and_return(JSON.dump(body))

      subject.process
    end

    it 'parses calling `.parse`' do
      TestWorker.get_shoryuken_options['body_parser'] = Class.new do
        def self.parse(*args)
          JSON.parse(*args)
        end
      end

      body = { 'test' => 'hi' }

      expect_any_instance_of(TestWorker).to receive(:perform).with(sqs_msg, body)

      allow(sqs_msg).to receive(:body).and_return(JSON.dump(body))

      subject.process
    end

    context 'when parse errors' do
      before do
        TestWorker.get_shoryuken_options['body_parser'] = :json

        allow(sqs_msg).to receive(:body).and_return('invalid JSON')
      end

      specify do
        expect(subject.logger).to receive(:error).twice

        expect { subject.process }.
          to raise_error(JSON::ParserError, /unexpected token at 'invalid JSON'/)
      end
    end

    context 'when `object_type: nil`' do
      it 'parses the body as text' do
        TestWorker.get_shoryuken_options['body_parser'] = nil

        body = 'test'

        expect_any_instance_of(TestWorker).to receive(:perform).with(sqs_msg, body)

        allow(sqs_msg).to receive(:body).and_return(body)

        subject.process
      end
    end

    it 'sets log context' do
      expect(Shoryuken::Logging).to receive(:with_context).with("TestWorker/#{queue}/#{sqs_msg.message_id}")

      allow_any_instance_of(TestWorker).to receive(:perform)
      allow(sqs_msg).to receive(:body)

      subject.process
    end

>>>>>>> e61b6440
    context 'when custom middleware' do
      let(:queue) { 'worker_called_middleware' }

      class WorkerCalledMiddleware
        def call(worker, queue, sqs_msg, body)
          # called is defined with `allow(...).to receive(...)`
          worker.called(sqs_msg, queue)
          yield
        end
      end

      before do
        class WorkerCalledMiddlewareWorker
          include Shoryuken::Worker

          shoryuken_options queue: 'worker_called_middleware'

          def perform(sqs_msg, body); end
        end
      end

      context 'server' do
        before do
          allow(Shoryuken::Options).to receive(:server?).and_return(true)
          WorkerCalledMiddlewareWorker.instance_variable_set(:@server_chain, nil) # un-memoize middleware

          Shoryuken.configure_server do |config|
            config.server_middleware do |chain|
              chain.add WorkerCalledMiddleware
            end
          end
        end

        after do
          Shoryuken.configure_server do |config|
            config.server_middleware do |chain|
              chain.remove WorkerCalledMiddleware
            end
          end
        end

        it 'invokes middleware' do
          expect_any_instance_of(WorkerCalledMiddlewareWorker).to receive(:perform).with(sqs_msg, sqs_msg.body)
          expect_any_instance_of(WorkerCalledMiddlewareWorker).to receive(:called).with(sqs_msg, queue)

          subject.process
        end
      end

      context 'client' do
        before do
          allow(Shoryuken).to receive(:server?).and_return(false)
          WorkerCalledMiddlewareWorker.instance_variable_set(:@server_chain, nil) # un-memoize middleware

          Shoryuken.configure_server do |config|
            config.server_middleware do |chain|
              chain.add WorkerCalledMiddleware
            end
          end
        end

        after do
          Shoryuken.configure_server do |config|
            config.server_middleware do |chain|
              chain.remove WorkerCalledMiddleware
            end
          end
        end

        it "doesn't invoke middleware" do
          expect_any_instance_of(WorkerCalledMiddlewareWorker).to receive(:perform).with(sqs_msg, sqs_msg.body)
          expect_any_instance_of(WorkerCalledMiddlewareWorker).to_not receive(:called).with(sqs_msg, queue)

          subject.process
        end
      end
    end

    it 'performs with delete' do
      TestWorker.get_shoryuken_options['auto_delete'] = true

      expect_any_instance_of(TestWorker).to receive(:perform).with(sqs_msg, sqs_msg.body)

      expect(sqs_queue).to receive(:delete_messages).with(entries: [{ id: '0', receipt_handle: sqs_msg.receipt_handle }])

      subject.process
    end

    it 'performs without delete' do
      TestWorker.get_shoryuken_options['auto_delete'] = false

      expect_any_instance_of(TestWorker).to receive(:perform).with(sqs_msg, sqs_msg.body)

      expect(sqs_queue).to_not receive(:delete_messages)

      subject.process
    end

    context 'when shoryuken_class header' do
      let(:sqs_msg) do
        double(
          Shoryuken::Message,
          queue_url: queue,
          body: 'test',
          message_attributes: {
            'shoryuken_class' => {
              string_value: TestWorker.to_s,
              data_type: 'String'
            }
          },
          message_id: SecureRandom.uuid,
          receipt_handle: SecureRandom.uuid
        )
      end

      it 'performs without delete' do
        Shoryuken.worker_registry.clear # unregister TestWorker

        expect_any_instance_of(TestWorker).to receive(:perform).with(sqs_msg, sqs_msg.body)

        expect(sqs_queue).to_not receive(:delete_messages)

        subject.process
      end
    end
  end
end<|MERGE_RESOLUTION|>--- conflicted
+++ resolved
@@ -25,103 +25,6 @@
   subject { described_class.new(queue, sqs_msg) }
 
   describe '#process' do
-<<<<<<< HEAD
-=======
-    it 'parses the body into JSON' do
-      TestWorker.get_shoryuken_options['body_parser'] = :json
-
-      body = { 'test' => 'hi' }
-
-      expect_any_instance_of(TestWorker).to receive(:perform).with(sqs_msg, body)
-
-      allow(sqs_msg).to receive(:body).and_return(JSON.dump(body))
-
-      subject.process
-    end
-
-    it 'parses the body calling the proc' do
-      TestWorker.get_shoryuken_options['body_parser'] = proc { |sqs_msg| "*#{sqs_msg.body}*" }
-
-      expect_any_instance_of(TestWorker).to receive(:perform).with(sqs_msg, '*test*')
-
-      allow(sqs_msg).to receive(:body).and_return('test')
-
-      subject.process
-    end
-
-    it 'parses the body as text' do
-      TestWorker.get_shoryuken_options['body_parser'] = :text
-
-      body = 'test'
-
-      expect_any_instance_of(TestWorker).to receive(:perform).with(sqs_msg, body)
-
-      allow(sqs_msg).to receive(:body).and_return(body)
-
-      subject.process
-    end
-
-    it 'parses calling `.load`' do
-      TestWorker.get_shoryuken_options['body_parser'] = Class.new do
-        def self.load(*args)
-          JSON.load(*args)
-        end
-      end
-
-      body = { 'test' => 'hi' }
-
-      expect_any_instance_of(TestWorker).to receive(:perform).with(sqs_msg, body)
-
-      allow(sqs_msg).to receive(:body).and_return(JSON.dump(body))
-
-      subject.process
-    end
-
-    it 'parses calling `.parse`' do
-      TestWorker.get_shoryuken_options['body_parser'] = Class.new do
-        def self.parse(*args)
-          JSON.parse(*args)
-        end
-      end
-
-      body = { 'test' => 'hi' }
-
-      expect_any_instance_of(TestWorker).to receive(:perform).with(sqs_msg, body)
-
-      allow(sqs_msg).to receive(:body).and_return(JSON.dump(body))
-
-      subject.process
-    end
-
-    context 'when parse errors' do
-      before do
-        TestWorker.get_shoryuken_options['body_parser'] = :json
-
-        allow(sqs_msg).to receive(:body).and_return('invalid JSON')
-      end
-
-      specify do
-        expect(subject.logger).to receive(:error).twice
-
-        expect { subject.process }.
-          to raise_error(JSON::ParserError, /unexpected token at 'invalid JSON'/)
-      end
-    end
-
-    context 'when `object_type: nil`' do
-      it 'parses the body as text' do
-        TestWorker.get_shoryuken_options['body_parser'] = nil
-
-        body = 'test'
-
-        expect_any_instance_of(TestWorker).to receive(:perform).with(sqs_msg, body)
-
-        allow(sqs_msg).to receive(:body).and_return(body)
-
-        subject.process
-      end
-    end
-
     it 'sets log context' do
       expect(Shoryuken::Logging).to receive(:with_context).with("TestWorker/#{queue}/#{sqs_msg.message_id}")
 
@@ -131,7 +34,6 @@
       subject.process
     end
 
->>>>>>> e61b6440
     context 'when custom middleware' do
       let(:queue) { 'worker_called_middleware' }
 
